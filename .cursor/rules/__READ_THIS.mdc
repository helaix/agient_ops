--- conflicted
+++ resolved
@@ -1,4 +1,3 @@
-<<<<<<< HEAD
 # Agent Operations Guidelines
 
 ## Introduction
@@ -6,6 +5,11 @@
 Welcome to the Agent Operations repository! This repository contains essential documentation, guidelines, and reference materials for agent operations within the Codegen ecosystem.
 
 ## Key Resources
+
+### Integration Guidelines
+**Location**: `docs/reference/integration_guidelines/README.md`
+**When to use**: When setting up Linear-GitHub workflows, naming branches/commits, or working with issue tracking integration
+**Purpose**: Provides comprehensive guidelines for improving integration between Linear and GitHub
 
 ### Linear Workflows
 
@@ -36,40 +40,15 @@
 - Recommended solutions and SOPs
 - Specific guidelines for delegating to sub-agents
 
-## When to Use These Resources
-
-1. **Starting a New Linear Task**: Review the Linear Workflows Reference
-2. **Delegating Complex Tasks**: Consult both Linear Workflows and Agent Collaboration documents
-3. **Communication Issues**: Refer to Communication and Delegation SOPs
-4. **Code Management**: Follow guidelines in Agent Collaboration Workflow
-
-## Continuous Improvement
-
-These documents are continuously updated based on feedback and evolving best practices. If you identify areas for improvement, please create an issue or PR with your suggestions.
-=======
-# Agent Operations Documentation Entry Point
-
-## Overview
-
-This document serves as the central entry point for all agent operations documentation in the Agent Ops repository. All agents should consult this document at the beginning of every task to understand available resources and guidelines.
-
-## Key Resources
-
-### Integration Guidelines
-**Location**: `docs/reference/integration_guidelines/README.md`
-**When to use**: When setting up Linear-GitHub workflows, naming branches/commits, or working with issue tracking integration
-**Purpose**: Provides comprehensive guidelines for improving integration between Linear and GitHub
-
-### Documentation Structure
-- **Research Materials**: Background research and best practices
-- **Implementation Guides**: Step-by-step instructions for specific workflows
-- **Reference Materials**: Quick reference guides and standards
-
 ## Quick Start
 
 1. **For Linear-GitHub Integration Tasks**: Start with `docs/reference/integration_guidelines/README.md`
-2. **For General Agent Operations**: Refer to the main documentation in `docs/`
-3. **For Specific Workflows**: Check the appropriate subdirectory in `docs/reference/`
+2. **Starting a New Linear Task**: Review the Linear Workflows Reference
+3. **Delegating Complex Tasks**: Consult both Linear Workflows and Agent Collaboration documents
+4. **Communication Issues**: Refer to Communication and Delegation SOPs
+5. **Code Management**: Follow guidelines in Agent Collaboration Workflow
+6. **For General Agent Operations**: Refer to the main documentation in `docs/`
+7. **For Specific Workflows**: Check the appropriate subdirectory in `docs/reference/`
 
 ## Agent Workflow
 
@@ -88,6 +67,14 @@
 - Consistent formatting and terminology
 - Comprehensive yet concise content
 
+## When to Use These Resources
+
+1. **Starting a New Linear Task**: Review the Linear Workflows Reference
+2. **Delegating Complex Tasks**: Consult both Linear Workflows and Agent Collaboration documents
+3. **Communication Issues**: Refer to Communication and Delegation SOPs
+4. **Code Management**: Follow guidelines in Agent Collaboration Workflow
+5. **Linear-GitHub Integration**: Use the Integration Guidelines
+
 ## Getting Help
 
 If you need clarification on any documentation or guidelines:
@@ -95,8 +82,11 @@
 2. Review examples and implementation guides
 3. Consult the summary documents for quick reference
 
+## Continuous Improvement
+
+These documents are continuously updated based on feedback and evolving best practices. If you identify areas for improvement, please create an issue or PR with your suggestions.
+
 ---
 
 **Last Updated**: 2025-05-22
-**Maintained By**: Agent Operations Team
->>>>>>> 9cf126fc
+**Maintained By**: Agent Operations Team