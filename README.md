<<<<<<< HEAD
# Agient Ops

A repository of operational patterns, workflows, and best practices for agent-based systems.

## Repository Structure

- **workflows/** - Collection of workflow patterns and documentation
  - **postmortems/** - Detailed postmortems from completed projects
  - **patterns/** - Base-level workflow patterns
  - **meta-patterns/** - Higher-order workflow patterns that coordinate multiple base patterns
  - **meta-meta-patterns/** - High-level coordination frameworks that adapt and evolve

## Remotion Media Parser Research Coordination

This repository includes documentation from the Remotion Media Parser research coordination project for Sparkflow, including:

1. **Postmortem**: Detailed analysis of the research coordination process, challenges, and solutions
2. **Workflow Patterns**: Documentation of reusable workflow patterns identified during the project
3. **Meta-Workflow Patterns**: Higher-order patterns for coordinating complex tasks
4. **Meta-Meta-Workflow Patterns**: Adaptive coordination frameworks for evolving projects

## Workflow Patterns

### Base Patterns
- **Research Coordination Workflow**: Coordinating distributed research tasks
- **Postmortem and Self-Analysis Workflow**: Reflecting on completed work and extracting learnings
- **Structured Feedback and Recognition Workflow**: Providing specific, constructive feedback
- **Hierarchical Communication and Reporting Workflow**: Managing communication across task hierarchy levels

### Meta-Patterns
- **Task Decomposition and Recomposition**: Breaking complex tasks into components and reassembling results

### Meta-Meta-Patterns
- **Adaptive Coordination System**: Self-adjusting coordination framework for complex projects
=======
# Multi-Agent Management UI/UX Mockups

This repository contains UI/UX mockups for a multi-agent management system across desktop, tablet, and mobile form factors.

## Overview

The Multi-Agent Management system provides a comprehensive interface for monitoring, controlling, and orchestrating multiple AI agents. The UI/UX mockups demonstrate how this system would work across different device form factors.

## Components

### Desktop Experience
- **Command Center View**: Comprehensive "God Mode" view inspired by RTS games
- **Agent Detail View**: Detailed view when focusing on a specific agent
- **Workflow Designer**: Interface for creating multi-agent workflows

### Tablet Experience
- **Adaptive Command Center**: Touch-optimized interface with collapsible sidebars
- **Navigation Patterns**: Specialized navigation for touch interfaces

### Mobile Experience
- **Focused Interface**: Prioritizes essential information and actions
- **Hierarchical Navigation**: Optimized navigation for small screens

### Cross-Device Features
- **Unified Command Language**: Consistent command syntax across all devices
- **Context Visualization**: Visual representation of context sharing between agents
- **Priority Management**: Visual system for managing priorities
- **Notification System**: Adaptive notifications across devices
- **Synchronization**: Seamless transition between devices

## Directory Structure

```
src/
├── desktop/           # Desktop experience components
├── tablet/            # Tablet experience components
├── mobile/            # Mobile experience components
│   ├── assets/        # Images and other assets
│   ├── js/            # JavaScript files
│   ├── styles/        # CSS files
│   ├── index.html     # Mobile Focused Interface
│   └── hierarchical-nav.html  # Mobile Hierarchical Navigation
├── cross-device/      # Cross-device features
└── unified-showcase.html  # Unified showcase page for all components
```

## Unified Showcase

The `unified-showcase.html` file provides a single page where all components can be viewed simultaneously. This allows for easy comparison and consistency checking across all designs.

## Development Approach

This project uses a multi-agent delegation approach where:

1. Each screen/view is delegated to a separate agent
2. All screen implementations are integrated into a single branch
3. The final deliverable includes a browser page where all screens can be viewed simultaneously

## Getting Started

To view the mockups:

1. Clone this repository
2. Open `src/unified-showcase.html` in a web browser
3. Navigate through the different components to see how they work across different form factors
>>>>>>> 751cda87
<|MERGE_RESOLUTION|>--- conflicted
+++ resolved
@@ -1,4 +1,3 @@
-<<<<<<< HEAD
 # Agient Ops
 
 A repository of operational patterns, workflows, and best practices for agent-based systems.
@@ -10,6 +9,52 @@
   - **patterns/** - Base-level workflow patterns
   - **meta-patterns/** - Higher-order workflow patterns that coordinate multiple base patterns
   - **meta-meta-patterns/** - High-level coordination frameworks that adapt and evolve
+
+## Multi-Agent Management UI/UX Mockups
+
+This repository also contains UI/UX mockups for a multi-agent management system across desktop, tablet, and mobile form factors.
+
+### Overview
+
+The Multi-Agent Management system provides a comprehensive interface for monitoring, controlling, and orchestrating multiple AI agents. The UI/UX mockups demonstrate how this system would work across different device form factors.
+
+### Components
+
+#### Desktop Experience
+- **Command Center View**: Comprehensive "God Mode" view inspired by RTS games
+- **Agent Detail View**: Detailed view when focusing on a specific agent
+- **Workflow Designer**: Interface for creating multi-agent workflows
+
+#### Tablet Experience
+- **Adaptive Command Center**: Touch-optimized interface with collapsible sidebars
+- **Navigation Patterns**: Specialized navigation for touch interfaces
+
+#### Mobile Experience
+- **Focused Interface**: Prioritizes essential information and actions
+- **Hierarchical Navigation**: Optimized navigation for small screens
+
+#### Cross-Device Features
+- **Unified Command Language**: Consistent command syntax across all devices
+- **Context Visualization**: Visual representation of context sharing between agents
+- **Priority Management**: Visual system for managing priorities
+- **Notification System**: Adaptive notifications across devices
+- **Synchronization**: Seamless transition between devices
+
+### Directory Structure
+
+```
+src/
+├── desktop/           # Desktop experience components
+├── tablet/            # Tablet experience components
+├── mobile/            # Mobile experience components
+│   ├── assets/        # Images and other assets
+│   ├── js/            # JavaScript files
+│   ├── styles/        # CSS files
+│   ├── index.html     # Mobile Focused Interface
+│   └── hierarchical-nav.html  # Mobile Hierarchical Navigation
+├── cross-device/      # Cross-device features
+└── unified-showcase.html  # Unified showcase page for all components
+```
 
 ## Remotion Media Parser Research Coordination
 
@@ -33,70 +78,15 @@
 
 ### Meta-Meta-Patterns
 - **Adaptive Coordination System**: Self-adjusting coordination framework for complex projects
-=======
-# Multi-Agent Management UI/UX Mockups
-
-This repository contains UI/UX mockups for a multi-agent management system across desktop, tablet, and mobile form factors.
-
-## Overview
-
-The Multi-Agent Management system provides a comprehensive interface for monitoring, controlling, and orchestrating multiple AI agents. The UI/UX mockups demonstrate how this system would work across different device form factors.
-
-## Components
-
-### Desktop Experience
-- **Command Center View**: Comprehensive "God Mode" view inspired by RTS games
-- **Agent Detail View**: Detailed view when focusing on a specific agent
-- **Workflow Designer**: Interface for creating multi-agent workflows
-
-### Tablet Experience
-- **Adaptive Command Center**: Touch-optimized interface with collapsible sidebars
-- **Navigation Patterns**: Specialized navigation for touch interfaces
-
-### Mobile Experience
-- **Focused Interface**: Prioritizes essential information and actions
-- **Hierarchical Navigation**: Optimized navigation for small screens
-
-### Cross-Device Features
-- **Unified Command Language**: Consistent command syntax across all devices
-- **Context Visualization**: Visual representation of context sharing between agents
-- **Priority Management**: Visual system for managing priorities
-- **Notification System**: Adaptive notifications across devices
-- **Synchronization**: Seamless transition between devices
-
-## Directory Structure
-
-```
-src/
-├── desktop/           # Desktop experience components
-├── tablet/            # Tablet experience components
-├── mobile/            # Mobile experience components
-│   ├── assets/        # Images and other assets
-│   ├── js/            # JavaScript files
-│   ├── styles/        # CSS files
-│   ├── index.html     # Mobile Focused Interface
-│   └── hierarchical-nav.html  # Mobile Hierarchical Navigation
-├── cross-device/      # Cross-device features
-└── unified-showcase.html  # Unified showcase page for all components
-```
-
-## Unified Showcase
-
-The `unified-showcase.html` file provides a single page where all components can be viewed simultaneously. This allows for easy comparison and consistency checking across all designs.
-
-## Development Approach
-
-This project uses a multi-agent delegation approach where:
-
-1. Each screen/view is delegated to a separate agent
-2. All screen implementations are integrated into a single branch
-3. The final deliverable includes a browser page where all screens can be viewed simultaneously
 
 ## Getting Started
 
+### For UI/UX Mockups
 To view the mockups:
 
 1. Clone this repository
 2. Open `src/unified-showcase.html` in a web browser
 3. Navigate through the different components to see how they work across different form factors
->>>>>>> 751cda87
+
+### For Workflow Patterns
+Explore the `workflows/` directory for documented patterns and examples.
